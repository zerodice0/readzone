--- conflicted
+++ resolved
@@ -247,11 +247,7 @@
 }
 
 // ============================================
-<<<<<<< HEAD
-// Book Entity
-=======
 // Book Entity (Feature: 002-feature)
->>>>>>> dcb808da
 // ============================================
 
 model Book {
@@ -285,11 +281,7 @@
 }
 
 // ============================================
-<<<<<<< HEAD
-// Review Entity
-=======
 // Review Entity (Feature: 002-feature)
->>>>>>> dcb808da
 // ============================================
 
 model Review {
@@ -336,11 +328,7 @@
 }
 
 // ============================================
-<<<<<<< HEAD
-// Like Entity
-=======
 // Like Entity (Feature: 002-feature)
->>>>>>> dcb808da
 // ============================================
 
 model Like {
@@ -359,11 +347,7 @@
 }
 
 // ============================================
-<<<<<<< HEAD
-// Bookmark Entity
-=======
 // Bookmark Entity (Feature: 002-feature)
->>>>>>> dcb808da
 // ============================================
 
 model Bookmark {
